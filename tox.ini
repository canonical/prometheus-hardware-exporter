# This file is centrally managed as a template file in https://github.com/canonical/solutions-engineering-automation
# To update the file:
# - Edit it in the canonical/solutions-engineering-automation repository.
# - Open a PR with the changes.
# - When the PR merges, the soleng-terraform bot will open a PR to the target repositories with the changes.

[tox]
skipsdist=True
skip_missing_interpreters = True
<<<<<<< HEAD
envlist = lint, unit, func
=======
envlist = lint, unit
>>>>>>> 751fcbc9

[testenv]
basepython = python3
setenv =
  PYTHONPATH = {toxinidir}:{toxinidir}/src/:{toxinidir}/reactive/:{toxinidir}/hooks/:{toxinidir}/lib/:{toxinidir}/actions:{toxinidir}/files/:{toxinidir}/files/plugins/
  # avoid state written to file during tests - see https://github.com/juju/charm-helpers/blob/85dcbeaf63b0d0f38e8cb17825985460dc2cd02d/charmhelpers/core/unitdata.py#L179-L184
  UNIT_STATE_DB = :memory:
passenv = *

[testenv:lint]
commands =
    black --check --diff --color .
    isort --check --diff --color .
    flake8
    pylint --recursive=y .
<<<<<<< HEAD
    mypy --install-types --non-interactive .
=======
    # mypy temporarily disabled because it doesn't gracefully recursively find files like the others
    #mypy --install-types --non-interactive .
>>>>>>> 751fcbc9
deps =
    black
    colorama
    flake8
    flake8-colors
    flake8-docstrings
    flake8-import-order
    flake8-pyproject
    isort
<<<<<<< HEAD
    mypy
=======
    #mypy
>>>>>>> 751fcbc9
    pep8-naming
    pylint
    # so pylint and mypy can reason about the code
    {[testenv:unit]deps}
    {[testenv:func]deps}

[testenv:reformat]
commands =
    black .
    isort .
deps =
    black
    isort

[testenv:unit]
setenv =
    {[testenv]setenv}
    COVERAGE_FILE = .coverage-unit
commands = pytest {toxinidir}/tests/unit \
   -v \
   --cov \
   --cov-report=term-missing \
   --cov-report=html \
   --cov-report=xml \
   {posargs}

deps =
  pytest
  pytest-cov
  -r {toxinidir}/requirements.txt
  -r {toxinidir}/tests/unit/requirements.txt

[testenv:func]
setenv =
    {[testenv]setenv}
    COVERAGE_FILE = .coverage-func
deps =
  pytest
  pytest-cov
  pytest-operator
  -r {toxinidir}/requirements.txt
  -r {toxinidir}/tests/functional/requirements.txt
commands = pytest {toxinidir}/tests/functional \
   -v \
   --cov \
   --cov-report=term-missing \
   --cov-report=html \
   --cov-report=xml \
   --cov-fail-under=0 \
   {posargs}<|MERGE_RESOLUTION|>--- conflicted
+++ resolved
@@ -7,11 +7,7 @@
 [tox]
 skipsdist=True
 skip_missing_interpreters = True
-<<<<<<< HEAD
-envlist = lint, unit, func
-=======
 envlist = lint, unit
->>>>>>> 751fcbc9
 
 [testenv]
 basepython = python3
@@ -27,12 +23,8 @@
     isort --check --diff --color .
     flake8
     pylint --recursive=y .
-<<<<<<< HEAD
-    mypy --install-types --non-interactive .
-=======
     # mypy temporarily disabled because it doesn't gracefully recursively find files like the others
     #mypy --install-types --non-interactive .
->>>>>>> 751fcbc9
 deps =
     black
     colorama
@@ -42,11 +34,7 @@
     flake8-import-order
     flake8-pyproject
     isort
-<<<<<<< HEAD
-    mypy
-=======
     #mypy
->>>>>>> 751fcbc9
     pep8-naming
     pylint
     # so pylint and mypy can reason about the code
