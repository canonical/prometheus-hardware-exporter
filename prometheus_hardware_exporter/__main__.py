"""Package entrypoint."""

import argparse
import logging

<<<<<<< HEAD
from .collector import (
    IpmiDcmiCollector,
    IpmiSelCollector,
    IpmiSensorsCollector,
    MegaRAIDCollector,
)
=======
from .collector import LSISASControllerCollector, MegaRAIDCollector
>>>>>>> 3c2d42f9
from .config import DEFAULT_CONFIG, Config
from .exporter import Exporter

root_logger = logging.getLogger()


def parse_command_line() -> argparse.Namespace:
    """Command line parser.

    Parse command line arguments and return the arguments.

    Returns:
        args: Command line arguments.
    """
    parser = argparse.ArgumentParser(
        prog=__package__,
        description=__doc__,
    )
    parser.add_argument("-c", "--config", help="Set configuration file.", default="", type=str)
    args = parser.parse_args()

    return args


def main() -> None:
    """Start the prometheus-hardware-exporter."""
    args = parse_command_line()
    config = Config.load_config(config_file=args.config or DEFAULT_CONFIG)
    root_logger.setLevel(logging.getLevelName(config.level))

    exporter = Exporter(config.port)
    exporter.register(MegaRAIDCollector())
<<<<<<< HEAD
    exporter.register(IpmiDcmiCollector())
    exporter.register(IpmiSensorsCollector())
    exporter.register(IpmiSelCollector())
=======
    exporter.register(LSISASControllerCollector(2))
    exporter.register(LSISASControllerCollector(3))
>>>>>>> 3c2d42f9
    exporter.run()


if __name__ == "__main__":  # pragma: no cover
    main()<|MERGE_RESOLUTION|>--- conflicted
+++ resolved
@@ -3,16 +3,13 @@
 import argparse
 import logging
 
-<<<<<<< HEAD
 from .collector import (
     IpmiDcmiCollector,
     IpmiSelCollector,
     IpmiSensorsCollector,
+    LSISASControllerCollector,
     MegaRAIDCollector,
 )
-=======
-from .collector import LSISASControllerCollector, MegaRAIDCollector
->>>>>>> 3c2d42f9
 from .config import DEFAULT_CONFIG, Config
 from .exporter import Exporter
 
@@ -45,14 +42,11 @@
 
     exporter = Exporter(config.port)
     exporter.register(MegaRAIDCollector())
-<<<<<<< HEAD
     exporter.register(IpmiDcmiCollector())
     exporter.register(IpmiSensorsCollector())
     exporter.register(IpmiSelCollector())
-=======
     exporter.register(LSISASControllerCollector(2))
     exporter.register(LSISASControllerCollector(3))
->>>>>>> 3c2d42f9
     exporter.run()
 
 
